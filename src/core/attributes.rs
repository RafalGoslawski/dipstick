--- conflicted
+++ resolved
@@ -107,15 +107,11 @@
     }
 }
 
-<<<<<<< HEAD
-pub trait Schedule {
-=======
 /// Schedule a recurring task
 pub trait Schedule {
 
     /// Schedule a recurring task.
     /// The returned handle can be used to cancel the task.
->>>>>>> 8c764d0d
     fn schedule<F>(&mut self, every: Duration, operation: F) -> CancelHandle
         where F: Fn() -> () + Send + 'static;
 }
